--- conflicted
+++ resolved
@@ -33,12 +33,18 @@
 import Pricing from "./pages/Pricing";
 import FAQ from "./pages/FAQ";
 import Docs from "./pages/Docs";
-<<<<<<< HEAD
+import Dashboard from "./pages/Dashboard";
+import { ThemeProvider } from "@/components/ThemeProvider";
+import AboutUs from "./pages/AboutUs";
+import Contact from "./pages/Contact";
+import Blog from "./pages/Blog";
+import Careers from "./pages/Careers";
+import Pricing from "./pages/Pricing";
+import FAQ from "./pages/FAQ";
+import Docs from "./pages/Docs";
 import AdminCreate from "./pages/AdminCreate";
 import TeamInvite from "./pages/TeamInvite";
 import IntegrationsConnect from "./pages/IntegrationsConnect";
-=======
->>>>>>> f86f9666
 
 const queryClient = new QueryClient();
 
@@ -61,7 +67,118 @@
                 {/* Set Index as new home page */}
                 <Route path="/" element={<Index />} />
 
-<<<<<<< HEAD
+                {/* Move dashboard to /dashboard, protected */}
+                <Route path="/dashboard" element={
+                  <ProtectedRoute>
+                    <Dashboard />
+                  </ProtectedRoute>
+                } />
+                
+                <Route path="/onboarding" element={
+                  <ProtectedRoute>
+                    <Onboarding />
+                  </ProtectedRoute>
+                } />
+                
+                <Route path="/analytics" element={
+                  <ProtectedRoute>
+                    <Analytics />
+                  </ProtectedRoute>
+                } />
+                
+                <Route path="/reports" element={
+                  <ProtectedRoute>
+                    <Reports />
+                  </ProtectedRoute>
+                } />
+                
+                <Route path="/ads" element={
+                  <ProtectedRoute>
+                    <AdCampaigns />
+                  </ProtectedRoute>
+                } />
+                
+                <Route path="/social" element={
+                  <ProtectedRoute>
+                    <SocialMedia />
+                  </ProtectedRoute>
+                } />
+                
+                <Route path="/content" element={
+                  <ProtectedRoute>
+                    <AiContent />
+                  </ProtectedRoute>
+                } />
+                
+                <Route path="/integrations" element={
+                  <ProtectedRoute>
+                    <Integrations />
+                  </ProtectedRoute>
+                } />
+                
+                <Route path="/team" element={
+                  <ProtectedRoute>
+                    <TeamManagement />
+                  </ProtectedRoute>
+                } />
+                
+                <Route path="/community" element={
+                  <ProtectedRoute>
+                    <Community />
+                  </ProtectedRoute>
+                } />
+                
+                <Route path="/settings" element={
+                  <ProtectedRoute>
+                    <Settings />
+                  </ProtectedRoute>
+                } />
+                
+                <Route path="/upgrade" element={
+                  <ProtectedRoute>
+                    <Upgrade />
+                  </ProtectedRoute>
+                } />
+                
+                <Route path="/admin" element={
+                  <ProtectedRoute>
+                    <Admin />
+                  </ProtectedRoute>
+                } />
+                
+                <Route path="/about-us" element={<AboutUs />} />
+                <Route path="/contact" element={<Contact />} />
+                <Route path="/blog" element={<Blog />} />
+                <Route path="/careers" element={<Careers />} />
+                <Route path="/pricing" element={<Pricing />} />
+                <Route path="/faq" element={<FAQ />} />
+                <Route path="/docs" element={<Docs />} />
+                
+                {/* ADD ALL CUSTOM ROUTES ABOVE THE CATCH-ALL "*" ROUTE */}
+                <Route path="*" element={<NotFound />} />
+              </Routes>
+            </BrowserRouter>
+          </TooltipProvider>
+        </AuthProvider>
+      </QueryClientProvider>
+    </ThemeProvider>
+    <ThemeProvider>
+      <QueryClientProvider client={queryClient}>
+        <AuthProvider>
+          <TooltipProvider>
+            <Toaster />
+            <Sonner />
+            <BrowserRouter>
+              <Routes>
+                <Route path="/landing" element={<Index />} />
+                <Route path="/offline-to-online" element={<OfflineToOnline />} />
+                <Route path="/hire" element={<Hire />} />
+                <Route path="/hiring" element={<Hiring />} />
+                <Route path="/auth" element={<Auth />} />
+                
+                {/* Set Index as new home page */}
+                <Route path="/" element={<Index />} />
+
                 {/* Make dashboard and community PUBLIC for testing */}
                 <Route path="/dashboard" element={<Dashboard />} />
                 <Route path="/community" element={<Community />} />
@@ -77,14 +194,6 @@
                     <Community />
                   </ProtectedRoute>
                 } /> */}
-=======
-                {/* Move dashboard to /dashboard, protected */}
-                <Route path="/dashboard" element={
-                  <ProtectedRoute>
-                    <Dashboard />
-                  </ProtectedRoute>
-                } />
->>>>>>> f86f9666
                 
                 <Route path="/onboarding" element={
                   <ProtectedRoute>
@@ -134,15 +243,6 @@
                   </ProtectedRoute>
                 } />
                 
-<<<<<<< HEAD
-=======
-                <Route path="/community" element={
-                  <ProtectedRoute>
-                    <Community />
-                  </ProtectedRoute>
-                } />
-                
->>>>>>> f86f9666
                 <Route path="/settings" element={
                   <ProtectedRoute>
                     <Settings />
@@ -161,14 +261,11 @@
                   </ProtectedRoute>
                 } />
                 
-<<<<<<< HEAD
                 {/* Custom pages for button navigation */}
                 <Route path="/admin/create" element={<AdminCreate />} />
                 <Route path="/team/invite" element={<TeamInvite />} />
                 <Route path="/integrations/connect" element={<IntegrationsConnect />} />
                 
-=======
->>>>>>> f86f9666
                 <Route path="/about-us" element={<AboutUs />} />
                 <Route path="/contact" element={<Contact />} />
                 <Route path="/blog" element={<Blog />} />
